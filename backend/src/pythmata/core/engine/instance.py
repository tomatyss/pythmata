--- conflicted
+++ resolved
@@ -165,12 +165,6 @@
         )
         logger.info("[Transaction] Adding activity log to session")
         self.session.add(activity)
-<<<<<<< HEAD
-=======
-        logger.info("[Transaction] Committing activity log to database")
-        await self.session.commit()
-        return activity
->>>>>>> 6d00f2e3
 
         # Send WebSocket update for node completion
         if activity_type == ActivityType.NODE_COMPLETED:
@@ -184,6 +178,8 @@
                 },
             )
 
+        logger.info("[Transaction] Committing activity log to database")
+        await self.session.commit()
         return activity
 
     async def _setup_variables(
